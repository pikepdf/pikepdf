--- conflicted
+++ resolved
@@ -256,12 +256,7 @@
             kwargs: Keyword arguments that will define the stream dictionary. Do not set
                 /Length here as pikepdf will manage this value. Set /Filter
                 if the data is already encoded in some format.
-<<<<<<< HEAD
-            obj: Deprecated alias for *data*.
-        Return type:
-=======
         Returns:
->>>>>>> 2827534f
             pikepdf.Object
 
         Examples:
