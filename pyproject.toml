# SPDX-FileCopyrightText: 2022 James R. Barlow
# SPDX-License-Identifier: MPL-2.0

[build-system]
requires = [
  "setuptools >= 61",
  "setuptools-scm[toml] >= 7.0.5",
  "wheel >= 0.37",
  "pybind11 >= 2.10.1",
]
build-backend = "setuptools.build_meta"

[project]
name = "pikepdf"
dynamic = ["version"]
description = "Read and write PDFs with Python, powered by qpdf"
readme = "README.md"
requires-python = ">= 3.8"
keywords = ["PDF"]
authors = [
  { name = "James R. Barlow", email= "james@purplerock.ca"}
]
license = { text = "MPL-2.0" }
classifiers = [
    "Development Status :: 5 - Production/Stable",
    "Intended Audience :: Developers",
    "Intended Audience :: Information Technology",
    "License :: OSI Approved :: Mozilla Public License 2.0 (MPL 2.0)",
    "Programming Language :: C++",
    "Programming Language :: Python :: 3",
    "Programming Language :: Python :: Implementation :: CPython",
    "Programming Language :: Python :: Implementation :: PyPy",
    "Topic :: Multimedia :: Graphics",
    "Topic :: Software Development :: Libraries",
]
dependencies = [
    "Pillow>=9.0",
    "deprecation",
    "lxml>=4.8",
    "packaging",
]

[project.urls]
documentation = "https://pikepdf.readthedocs.io/"
repository = "https://github.com/pikepdf/pikepdf"
changelog = "https://pikepdf.readthedocs.io/en/latest/releasenotes/index.html"

[project.optional-dependencies]
docs = [
    "GitPython",
    "PyGithub",
    "Sphinx>=3",
    "ipython",
    "matplotlib",
    "pybind11",
    "requests",
    "setuptools-scm",
    "sphinx-design",
    "sphinx-issues",
    "sphinx-rtd-theme",
    "tomli;python_version < '3.11'",
]
mypy = [
      "lxml-stubs",
    "types-Pillow",
    "types-requests",
    "types-setuptools",
]
test = [
    "attrs>=20.2.0",
    "coverage[toml]",
    "hypothesis>=6.36",
    "psutil>=5.9",
    "pybind11",
    "pytest>=6.2.5",
    "pytest-cov>=3.0.0",
    "pytest-timeout>=2.1.0",
    "pytest-xdist>=2.5.0",
    "python-dateutil>=2.8.1",
    "python-xmp-toolkit>=2.0.1 ;sys_platform != 'nt' and platform_machine == 'x86_64'",
    "tomli;python_version < '3.11'",
]

[tool.setuptools.packages.find]
where = ["src"]

[tool.setuptools.package-data]
pikepdf = ["*.dll", "py.typed"]

[tool.setuptools_scm]

[tool.black]
line-length = 88
target-version = ["py38", "py39", "py310", "py311"]
skip-string-normalization = true
include = '\.pyi?$'
exclude = '''
/(
    \.eggs
  | \.git
  | \.hg
  | \.mypy_cache
  | \.tox
  | \.venv
  | _build
  | buck-out
  | build
  | dist
  | docs
  | misc
  | \.egg-info
)/
'''

[tool.cibuildwheel]
test-command = "pytest -nauto {project}/tests"
test-extras = "test"
# cp36: ancient
# pp37: discontinued by Pillow - https://pypi.org/project/Pillow/#files
# pp*-win32: lxml does not build win32 for pp, so we can't support it
# Reminder:
#   build.yml sets CIBW_BUILD to select what can be built
#   this file sets skip to deselect what cannot be built
<<<<<<< HEAD
skip = ["cp36-*", "cp37-*", "pp37-*", "pp39-*", "*musllinux*", "pp*-manylinux*_aarch64"]
=======
skip = ["cp36-*", "pp37-*", "pp*-win32", "*musllinux*", "pp*-manylinux*_aarch64"]
>>>>>>> 3efe9866
test-skip = "*_arm64 *_universal2:arm64"

[tool.cibuildwheel.environment]
QPDF_MIN_VERSION = "11.1.0"
QPDF_VERSION = "11.2.0"
QPDF_PATTERN = "https://github.com/qpdf/qpdf/releases/download/vVERSION/qpdf-VERSION.tar.gz"
JPEG_RELEASE = "https://www.ijg.org/files/jpegsrc.v9e.tar.gz"
ZLIB_RELEASE = "https://www.zlib.net/zlib-1.2.13.tar.gz"

[tool.cibuildwheel.linux]
before-all = [
  "yum install -y wget libxml2-devel libxslt-devel",
  "bash build-scripts/linux-install-libxmp.bash",
  "bash build-scripts/linux-download-qpdf-deps.bash",
  "bash build-scripts/linux-download-qpdf.bash $QPDF_VERSION",
  "bash build-scripts/linux-build-wheel-deps.bash"
]
environment-pass = ["CI"]
manylinux-x86_64-image = "manylinux2014"
manylinux-i686-image = "manylinux2014"
manylinux-pypy_x86_64-image = "manylinux2014"
manylinux-pypy_i686-image = "manylinux2014"
# Status of exotic images as of 2022-07
# musllinux: see below
# pp*-manylinux*_aarch64: no Pillow pypy-aarch64 wheels yet

[[tool.cibuildwheel.overrides]]
# musllinux image was based on Alpine 3.12
# We need Alpine 3.16 or newer to get newer required package versions
# Check https://github.com/pypa/manylinux/blob/main/build.sh#L55 to see if
# musllinux has been updated.
# To test this, remove musllinux from the skip list in the table above.
select = "*-musllinux*"
before-all = [
  "apk add py3-lxml py3-pillow python3 py3-setuptools py3-pybind11-dev python3-dev py3-wheel qpdf-dev exempi-dev"
]

[tool.cibuildwheel.macos]
before-all = ["brew update", "brew install qpdf little-cms2"]

[tool.cibuildwheel.windows]
<<<<<<< HEAD
# *-win32: lxml does not build win32 for cp or pp, so we can't support it
# pp37-*: lxml does not provide pp37-win_amd64, so we can't support it
# pp39-*: Pillow does not provide pp38-win_amd64, so we can't support it
# (For Windows only pp38 makes it through the gauntlet.)
skip = ["cp36-*", "cp37-*", "*-win32", "pp37-*", "pp39-*"]

[tool.flake8]
ignore = ["D203","F401","W503","E501","E203","F841"]
=======
>>>>>>> 3efe9866

[tool.mypy]

[[tool.mypy.overrides]]
module = ["deprecation"]
ignore_missing_imports = true

[tool.pytest.ini_options]
minversion = "6.0"
norecursedirs = ["lib", ".pc", ".git", "venv"]
testpaths = ["tests"]
addopts = "-n auto"

[tool.coverage.run]
concurrency = ["multiprocessing"]

[tool.coverage.report]
# Regexes for lines to exclude from consideration
exclude_lines = [
  # Have to re-enable the standard pragma
  "pragma: no cover",
  # Don't complain if tests don't hit defensive assertion code:
  "raise AssertionError",
  "raise NotImplementedError",
  # Don't complain if non-runnable code isn't run:
  "if 0:",
  "if __name__ == .__main__.:",
  "if TYPE_CHECKING:",
  "if typing.TYPE_CHECKING:"
]

[tool.coverage.html]
directory = "coverage/pycov"

[tool.isort]
profile = "black"
known_first_party = ["pikepdf"]
known_third_party = [
  "PIL",
  "conftest",
  "hypothesis",
  "lxml",
  "psutil",
  "pytest",
  "setuptools"
]

[tool.pydocstyle]
convention = "google"
add-ignore = [
  "D105",  # missing __magic__ docstring
  "D107",  # missing __init__ docstring,
  "D212"   # require multi-line docstring to being with """It starts...
]
# This is the best we can do till https://github.com/PyCQA/pydocstyle/pull/529
match = "(?!test_)[^/]+\\.py"

[tool.pylint.main]
# Analyse import fallback blocks. This can be used to support both Python 2 and 3
# compatible code, which means that the block might have code that exists only in
# one or another interpreter, leading to false positives when analysed.
# analyse-fallback-blocks =

# Always return a 0 (non-error) status code, even if lint errors are found. This
# is primarily useful in continuous integration scripts.
# exit-zero =

# A comma-separated list of package or module names from where C extensions may
# be loaded. Extensions are loading into the active Python interpreter and may
# run arbitrary code.
# extension-pkg-allow-list =

# A comma-separated list of package or module names from where C extensions may
# be loaded. Extensions are loading into the active Python interpreter and may
# run arbitrary code. (This is an alternative name to extension-pkg-allow-list
# for backward compatibility.)
extension-pkg-whitelist = ["pikepdf._core", "lxml"]

# Return non-zero exit code if any of these messages/categories are detected,
# even if score is above --fail-under value. Syntax same as enable. Messages
# specified are enabled, while categories only check already-enabled messages.
# fail-on =

# Specify a score threshold to be exceeded before program exits with error.
fail-under = 10

# Interpret the stdin as a python script, whose filename needs to be passed as
# the module_or_package argument.
# from-stdin =

# Files or directories to be skipped. They should be base names, not paths.
ignore = [".git", ".venv", "tmp", "usr", "var", "licenses", "venv"]

# Add files or directories matching the regex patterns to the ignore-list. The
# regex matches against paths and can be in Posix or Windows format.
# ignore-paths =

# Files or directories matching the regex patterns are skipped. The regex matches
# against base names, not paths. The default value ignores Emacs file locks
# ignore-patterns =

# List of module names for which member attributes should not be checked (useful
# for modules/projects where namespaces are manipulated during runtime and thus
# existing member attributes cannot be deduced by static analysis). It supports
# qualified module names, as well as Unix pattern matching.
# ignored-modules =

# Python code to execute, usually for sys.path manipulation such as
# pygtk.require().
# init-hook =

# Use multiple processes to speed up Pylint. Specifying 0 will auto-detect the
# number of processors available to use.
jobs = 1

# Control the amount of potential inferred values when inferring a single object.
# This can help the performance when dealing with large functions or complex,
# nested conditions.
limit-inference-results = 100

# List of plugins (as comma separated values of python module names) to load,
# usually to register additional checkers.
# load-plugins =

# Pickle collected data for later comparisons.
persistent = true

# Minimum Python version to use for version dependent checks. Will default to the
# version used to run pylint.
py-version = "3.8"

# Discover python modules and packages in the file system subtree.
# recursive =

# When enabled, pylint would attempt to guess common misconfiguration and emit
# user-friendly hints instead of false-positive error messages.
suggestion-mode = true

# Allow loading of arbitrary C extensions. Extensions are imported into the
# active Python interpreter and may run arbitrary code.
# unsafe-load-any-extension =

[tool.pylint.basic]
# Naming style matching correct argument names.
argument-naming-style = "snake_case"

# Regular expression matching correct argument names. Overrides argument-naming-
# style. If left empty, argument names will be checked with the set naming style.
# argument-rgx =

# Naming style matching correct attribute names.
attr-naming-style = "snake_case"

# Regular expression matching correct attribute names. Overrides attr-naming-
# style. If left empty, attribute names will be checked with the set naming
# style.
# attr-rgx =

# Bad variable names which should always be refused, separated by a comma.
bad-names = ["foo", "bar", "baz", "toto", "tutu", "tata"]

# Bad variable names regexes, separated by a comma. If names match any regex,
# they will always be refused
# bad-names-rgxs =

# Naming style matching correct class attribute names.
class-attribute-naming-style = "any"

# Regular expression matching correct class attribute names. Overrides class-
# attribute-naming-style. If left empty, class attribute names will be checked
# with the set naming style.
# class-attribute-rgx =

# Naming style matching correct class constant names.
class-const-naming-style = "UPPER_CASE"

# Regular expression matching correct class constant names. Overrides class-
# const-naming-style. If left empty, class constant names will be checked with
# the set naming style.
# class-const-rgx =

# Naming style matching correct class names.
class-naming-style = "PascalCase"

# Regular expression matching correct class names. Overrides class-naming-style.
# If left empty, class names will be checked with the set naming style.
# class-rgx =

# Naming style matching correct constant names.
const-naming-style = "UPPER_CASE"

# Regular expression matching correct constant names. Overrides const-naming-
# style. If left empty, constant names will be checked with the set naming style.
# const-rgx =

# Minimum line length for functions/classes that require docstrings, shorter ones
# are exempt.
docstring-min-length = -1

# Naming style matching correct function names.
function-naming-style = "snake_case"

# Regular expression matching correct function names. Overrides function-naming-
# style. If left empty, function names will be checked with the set naming style.
# function-rgx =

# Good variable names which should always be accepted, separated by a comma.
good-names = ["i", "j", "k", "ex", "Run", "_"]

# Good variable names regexes, separated by a comma. If names match any regex,
# they will always be accepted
# good-names-rgxs =

# Include a hint for the correct naming format with invalid-name.
# include-naming-hint =

# Naming style matching correct inline iteration names.
inlinevar-naming-style = "any"

# Regular expression matching correct inline iteration names. Overrides
# inlinevar-naming-style. If left empty, inline iteration names will be checked
# with the set naming style.
# inlinevar-rgx =

# Naming style matching correct method names.
method-naming-style = "snake_case"

# Regular expression matching correct method names. Overrides method-naming-
# style. If left empty, method names will be checked with the set naming style.
# method-rgx =

# Naming style matching correct module names.
module-naming-style = "snake_case"

# Regular expression matching correct module names. Overrides module-naming-
# style. If left empty, module names will be checked with the set naming style.
# module-rgx =

# Colon-delimited sets of names that determine each other's naming style when the
# name regexes allow several styles.
# name-group =

# Regular expression which should only match function or class names that do not
# require a docstring.
no-docstring-rgx = "^_"

# List of decorators that produce properties, such as abc.abstractproperty. Add
# to this list to register other decorators that produce valid properties. These
# decorators are taken in consideration only for invalid-name.
property-classes = ["abc.abstractproperty"]

# Regular expression matching correct type variable names. If left empty, type
# variable names will be checked with the set naming style.
# typevar-rgx =

# Naming style matching correct variable names.
variable-naming-style = "snake_case"

# Regular expression matching correct variable names. Overrides variable-naming-
# style. If left empty, variable names will be checked with the set naming style.
variable-rgx = "[a-z_][a-z0-9_]{0,30}$"

[tool.pylint.classes]
# Warn about protected attribute access inside special methods
# check-protected-access-in-special-methods =

# List of method names used to declare (i.e. assign) instance attributes.
defining-attr-methods = ["__init__", "__new__", "setUp"]

# List of member names, which should be excluded from the protected access
# warning.
exclude-protected = ["_asdict", "_fields", "_replace", "_source", "_make"]

# List of valid names for the first argument in a class method.
valid-classmethod-first-arg = ["cls"]

# List of valid names for the first argument in a metaclass class method.
valid-metaclass-classmethod-first-arg = ["mcs"]

[tool.pylint.design]
# List of regular expressions of class ancestor names to ignore when counting
# public methods (see R0903)
# exclude-too-few-public-methods =

# List of qualified class names to ignore when counting class parents (see R0901)
# ignored-parents =

# Maximum number of arguments for function / method.
max-args = 5

# Maximum number of attributes for a class (see R0902).
max-attributes = 7

# Maximum number of boolean expressions in an if statement (see R0916).
max-bool-expr = 5

# Maximum number of branch for function / method body.
max-branches = 12

# Maximum number of locals for function / method body.
max-locals = 15

# Maximum number of parents for a class (see R0901).
max-parents = 7

# Maximum number of public methods for a class (see R0904).
max-public-methods = 20

# Maximum number of return / yield for function / method body.
max-returns = 6

# Maximum number of statements in function / method body.
max-statements = 50

# Minimum number of public methods for a class (see R0903).
min-public-methods = 1

[tool.pylint.exceptions]
# Exceptions that will emit a warning when caught.
overgeneral-exceptions = ["Exception"]

[tool.pylint.format]
# Expected format of line ending, e.g. empty (any line ending), LF or CRLF.
# expected-line-ending-format =

# Regexp for a line that is allowed to be longer than the limit.
ignore-long-lines = "^\\s*(# )?<?https?://\\S+>?$"

# Number of spaces of indent required inside a hanging or continued line.
indent-after-paren = 4

# String used as indentation unit. This is usually "    " (4 spaces) or "\t" (1
# tab).
indent-string = "    "

# Maximum number of characters on a single line.
max-line-length = 88

# Maximum number of lines in a module.
max-module-lines = 1000

# Allow the body of a class to be on the same line as the declaration if body
# contains single statement.
# single-line-class-stmt =

# Allow the body of an if to be on the same line as the test if there is no else.
# single-line-if-stmt =

[tool.pylint.imports]
# List of modules that can be imported at any level, not just the top level one.
# allow-any-import-level =

# Allow wildcard imports from modules that define __all__.
# allow-wildcard-with-all =

# Deprecated modules which should not be used, separated by a comma.
deprecated-modules = ["optparse", "tkinter.tix"]

# Output a graph (.gv or any supported image format) of external dependencies to
# the given file (report RP0402 must not be disabled).
# ext-import-graph =

# Output a graph (.gv or any supported image format) of all (i.e. internal and
# external) dependencies to the given file (report RP0402 must not be disabled).
# import-graph =

# Output a graph (.gv or any supported image format) of internal dependencies to
# the given file (report RP0402 must not be disabled).
# int-import-graph =

# Force import order to recognize a module as part of the standard compatibility
# libraries.
# known-standard-library =

# Force import order to recognize a module as part of a third party library.
known-third-party = ["enchant"]

# Couples of modules and preferred modules, separated by a comma.
# preferred-modules =

[tool.pylint.logging]
# The type of string formatting that logging methods do. `old` means using %
# formatting, `new` is for `{}` formatting.
logging-format-style = "new"

# Logging modules to check that the string format arguments are in logging
# function parameter format.
logging-modules = ["logging"]

[tool.pylint."messages control"]
# Only show warnings with the listed confidence levels. Leave empty to show all.
# Valid levels: HIGH, CONTROL_FLOW, INFERENCE, INFERENCE_FAILURE, UNDEFINED.
confidence = ["HIGH", "CONTROL_FLOW", "INFERENCE", "INFERENCE_FAILURE", "UNDEFINED"]

# Disable the message, report, category or checker with the given id(s). You can
# either give multiple identifiers separated by comma (,) or put this option
# multiple times (only on the command line, not in the configuration file where
# it should appear only once). You can also use "--disable=all" to disable
# everything first and then re-enable specific checks. For example, if you want
# to run only the similarities checker, you can use "--disable=all
# --enable=similarities". If you want to run only the classes checker, but have
# no Warning level messages displayed, use "--disable=all --enable=classes
# --disable=W".
disable = ["raw-checker-failed", "bad-inline-option", "locally-disabled", "file-ignored", "suppressed-message", "useless-suppression", "deprecated-pragma", "use-symbolic-message-instead", "unnecessary-dunder-call", "line-too-long", "too-many-lines", "trailing-whitespace", "missing-final-newline", "trailing-newlines", "multiple-statements", "superfluous-parens", "mixed-line-endings", "unexpected-line-ending-format", "multiple-imports", "wrong-import-order", "ungrouped-imports", "wrong-import-position", "useless-import-alias", "import-outside-toplevel", "unnecessary-lambda-assignment", "unnecessary-direct-lambda-call", "non-ascii-name", "non-ascii-module-import", "wrong-spelling-in-comment", "wrong-spelling-in-docstring", "invalid-characters-in-docstring", "bad-file-encoding", "invalid-name", "disallowed-name", "typevar-name-incorrect-variance", "typevar-double-variance", "typevar-name-mismatch", "empty-docstring", "missing-module-docstring", "missing-class-docstring", "missing-function-docstring", "singleton-comparison", "unidiomatic-typecheck", "bad-classmethod-argument", "bad-mcs-method-argument", "bad-mcs-classmethod-argument", "single-string-used-for-slots", "unneeded-not", "consider-using-enumerate", "consider-iterating-dictionary", "consider-using-dict-items", "use-maxsplit-arg", "use-sequence-for-iteration", "consider-using-f-string", "use-implicit-booleaness-not-len", "use-implicit-booleaness-not-comparison", "protected-access", "unsubscriptable-object", "logging-fstring-interpolation"]

# Enable the message, report, category or checker with the given id(s). You can
# either give multiple identifier separated by comma (,) or put this option
# multiple time (only on the command line, not in the configuration file where it
# should appear only once). See also the "--disable" option for examples.
enable = ["c-extension-no-member"]

[tool.pylint.miscellaneous]
# List of note tags to take in consideration, separated by a comma.
notes = ["FIXME", "XXX", "TODO"]

# Regular expression of note tags to take in consideration.
# notes-rgx =

[tool.pylint.refactoring]
# Maximum number of nested blocks for function / method body
max-nested-blocks = 5

# Complete name of functions that never returns. When checking for inconsistent-
# return-statements if a never returning function is called then it will be
# considered as an explicit return statement and no message will be printed.
never-returning-functions = ["optparse.Values", "sys.exit"]

[tool.pylint.reports]
# Python expression which should return a score less than or equal to 10. You
# have access to the variables 'fatal', 'error', 'warning', 'refactor',
# 'convention', and 'info' which contain the number of messages in each category,
# as well as 'statement' which is the total number of statements analyzed. This
# score is used by the global evaluation report (RP0004).
evaluation = "10.0 - ((float(5 * error + warning + refactor + convention) / statement) * 10)"

# Template used to display messages. This is a python new-style format string
# used to format the message information. See doc for all details.
# msg-template =

# Set the output format. Available formats are text, parseable, colorized, json
# and msvs (visual studio). You can also give a reporter class, e.g.
# mypackage.mymodule.MyReporterClass.
# output-format =

# Tells whether to display a full report or only the messages.
# reports =

# Activate the evaluation score.
score = true

[tool.pylint.similarities]
# Comments are removed from the similarity computation
ignore-comments = true

# Docstrings are removed from the similarity computation
ignore-docstrings = true

# Imports are removed from the similarity computation
# ignore-imports =

# Signatures are removed from the similarity computation
ignore-signatures = true

# Minimum lines number of a similarity.
min-similarity-lines = 4

[tool.pylint.spelling]
# Limits count of emitted suggestions for spelling mistakes.
max-spelling-suggestions = 4

# Spelling dictionary name. Available dictionaries: none. To make it work,
# install the 'python-enchant' package.
# spelling-dict =

# List of comma separated words that should be considered directives if they
# appear at the beginning of a comment and should not be checked.
spelling-ignore-comment-directives = "fmt: on,fmt: off,noqa:,noqa,nosec,isort:skip,mypy:"

# List of comma separated words that should not be checked.
# spelling-ignore-words =

# A path to a file that contains the private dictionary; one word per line.
# spelling-private-dict-file =

# Tells whether to store unknown words to the private dictionary (see the
# --spelling-private-dict-file option) instead of raising a message.
# spelling-store-unknown-words =

[tool.pylint.string]
# This flag controls whether inconsistent-quotes generates a warning when the
# character used as a quote delimiter is used inconsistently within a module.
# check-quote-consistency =

# This flag controls whether the implicit-str-concat should generate a warning on
# implicit string concatenation in sequences defined over several lines.
# check-str-concat-over-line-jumps =

[tool.pylint.typecheck]
# List of decorators that produce context managers, such as
# contextlib.contextmanager. Add to this list to register other decorators that
# produce valid context managers.
contextmanager-decorators = ["contextlib.contextmanager"]

# List of members which are set dynamically and missed by pylint inference
# system, and so shouldn't trigger E1101 when accessed. Python regular
# expressions are accepted.
# generated-members =

# Tells whether missing members accessed in mixin class should be ignored. A
# class is considered mixin if its name matches the mixin-class-rgx option.
# Tells whether to warn about missing members when the owner of the attribute is
# inferred to be None.
ignore-none = true

# This flag controls whether pylint should warn about no-member and similar
# checks whenever an opaque object is returned when inferring. The inference can
# return multiple potential results while evaluating a Python object, but some
# branches might not be evaluated, which results in partial inference. In that
# case, it might be useful to still emit no-member and other checks for the rest
# of the inferred objects.
ignore-on-opaque-inference = true

# List of symbolic message names to ignore for Mixin members.
ignored-checks-for-mixins = ["no-member", "not-async-context-manager", "not-context-manager", "attribute-defined-outside-init"]

# List of class names for which member attributes should not be checked (useful
# for classes with dynamically set attributes). This supports the use of
# qualified names.
ignored-classes = ["optparse.Values", "thread._local", "_thread._local"]

# Show a hint with possible names when a member name was not found. The aspect of
# finding the hint is based on edit distance.
missing-member-hint = true

# The minimum edit distance a name should have in order to be considered a
# similar match for a missing member name.
missing-member-hint-distance = 1

# The total number of similar names that should be taken in consideration when
# showing a hint for a missing member.
missing-member-max-choices = 1

# Regex pattern to define which classes are considered mixins.
mixin-class-rgx = ".*[Mm]ixin"

# List of decorators that change the signature of a decorated function.
# signature-mutators =

[tool.pylint.variables]
# List of additional names supposed to be defined in builtins. Remember that you
# should avoid defining new builtins when possible.
# additional-builtins =

# Tells whether unused global variables should be treated as a violation.
allow-global-unused-variables = true

# List of names allowed to shadow builtins
# allowed-redefined-builtins =

# List of strings which can identify a callback function by name. A callback name
# must start or end with one of those strings.
callbacks = ["cb_", "_cb"]

# A regular expression matching the name of dummy variables (i.e. expected to not
# be used).
dummy-variables-rgx = "_+$|(_[a-zA-Z0-9_]*[a-zA-Z0-9]+?$)|dummy|^ignored_|^unused_"

# Argument names that match this expression will be ignored. Default to name with
# leading underscore.
ignored-argument-names = "_.*|^ignored_|^unused_"

# Tells whether we should check for unused import in __init__ files.
# init-import =

# List of qualified module names which can have objects that can redefine
# builtins.
redefining-builtins-modules = ["six.moves", "past.builtins", "future.builtins", "io", "builtins"]

<|MERGE_RESOLUTION|>--- conflicted
+++ resolved
@@ -121,11 +121,7 @@
 # Reminder:
 #   build.yml sets CIBW_BUILD to select what can be built
 #   this file sets skip to deselect what cannot be built
-<<<<<<< HEAD
-skip = ["cp36-*", "cp37-*", "pp37-*", "pp39-*", "*musllinux*", "pp*-manylinux*_aarch64"]
-=======
-skip = ["cp36-*", "pp37-*", "pp*-win32", "*musllinux*", "pp*-manylinux*_aarch64"]
->>>>>>> 3efe9866
+skip = ["cp36-*", "cp37-*", "pp37-*", "pp*-win32", "*musllinux*", "pp*-manylinux*_aarch64"]
 test-skip = "*_arm64 *_universal2:arm64"
 
 [tool.cibuildwheel.environment]
@@ -167,17 +163,9 @@
 before-all = ["brew update", "brew install qpdf little-cms2"]
 
 [tool.cibuildwheel.windows]
-<<<<<<< HEAD
-# *-win32: lxml does not build win32 for cp or pp, so we can't support it
-# pp37-*: lxml does not provide pp37-win_amd64, so we can't support it
-# pp39-*: Pillow does not provide pp38-win_amd64, so we can't support it
-# (For Windows only pp38 makes it through the gauntlet.)
-skip = ["cp36-*", "cp37-*", "*-win32", "pp37-*", "pp39-*"]
 
 [tool.flake8]
 ignore = ["D203","F401","W503","E501","E203","F841"]
-=======
->>>>>>> 3efe9866
 
 [tool.mypy]
 
