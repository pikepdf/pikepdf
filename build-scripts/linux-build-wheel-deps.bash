--- conflicted
+++ resolved
@@ -15,15 +15,11 @@
 
 if [ ! -f /usr/local/lib/libqpdf.a ]; then
     pushd qpdf
-<<<<<<< HEAD
     if [[ $(uname -p) == 'aarch64' ]]; then
-        ./configure --disable-oss-fuzz && make install
+        ./configure --disable-oss-fuzz && make install-libs
     else
-        ./configure --disable-oss-fuzz && make -j install
+        ./configure --disable-oss-fuzz && make -j install-libs
     fi
-=======
-    ./configure --disable-oss-fuzz && make -j install-libs
->>>>>>> 44a67f1a
     find /usr/local/lib -name 'libqpdf.so*' -type f -exec strip --strip-debug {} \+
     popd
 fi
